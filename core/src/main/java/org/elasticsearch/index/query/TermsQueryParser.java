/*
 * Licensed to Elasticsearch under one or more contributor
 * license agreements. See the NOTICE file distributed with
 * this work for additional information regarding copyright
 * ownership. Elasticsearch licenses this file to you under
 * the Apache License, Version 2.0 (the "License"); you may
 * not use this file except in compliance with the License.
 * You may obtain a copy of the License at
 *
 *    http://www.apache.org/licenses/LICENSE-2.0
 *
 * Unless required by applicable law or agreed to in writing,
 * software distributed under the License is distributed on an
 * "AS IS" BASIS, WITHOUT WARRANTIES OR CONDITIONS OF ANY
 * KIND, either express or implied.  See the License for the
 * specific language governing permissions and limitations
 * under the License.
 */

package org.elasticsearch.index.query;

import org.elasticsearch.common.ParseField;
import org.elasticsearch.common.ParsingException;
import org.elasticsearch.common.inject.Inject;
import org.elasticsearch.common.xcontent.XContentParser;
import org.elasticsearch.indices.cache.query.terms.TermsLookup;

import java.io.IOException;
import java.util.ArrayList;
import java.util.List;

/**
 * Parser for terms query and terms lookup.
 *
 * Filters documents that have fields that match any of the provided terms (not analyzed)
 *
 * It also supports a terms lookup mechanism which can be used to fetch the term values from
 * a document in an index.
 */
public class TermsQueryParser extends BaseQueryParser {

    private static final ParseField MIN_SHOULD_MATCH_FIELD = new ParseField("min_match", "min_should_match", "minimum_should_match")
            .withAllDeprecated("Use [bool] query instead");
    private static final ParseField DISABLE_COORD_FIELD = new ParseField("disable_coord").withAllDeprecated("Use [bool] query instead");
    private static final ParseField EXECUTION_FIELD = new ParseField("execution").withAllDeprecated("execution is deprecated and has no effect");

    @Override
    public String[] names() {
        return new String[]{TermsQueryBuilder.NAME, "in"};
    }

    @Override
<<<<<<< HEAD
    public QueryBuilder fromXContent(QueryParseContext parseContext) throws IOException, QueryParsingException {
=======
    public Query parse(QueryParseContext parseContext) throws IOException, ParsingException {
>>>>>>> c8d1f7aa
        XContentParser parser = parseContext.parser();

        String fieldName = null;
        List<Object> values = null;
        String minShouldMatch = null;
        boolean disableCoord = TermsQueryBuilder.DEFAULT_DISABLE_COORD;
        TermsLookup termsLookup = null;

        String queryName = null;
        float boost = AbstractQueryBuilder.DEFAULT_BOOST;

        XContentParser.Token token;
        String currentFieldName = null;
        while ((token = parser.nextToken()) != XContentParser.Token.END_OBJECT) {
            if (token == XContentParser.Token.FIELD_NAME) {
                currentFieldName = parser.currentName();
            } else if (parseContext.isDeprecatedSetting(currentFieldName)) {
                // skip
            } else if (token == XContentParser.Token.START_ARRAY) {
                if  (fieldName != null) {
                    throw new ParsingException(parseContext, "[terms] query does not support multiple fields");
                }
                fieldName = currentFieldName;
<<<<<<< HEAD
                values = parseValues(parseContext, parser);
            } else if (token == XContentParser.Token.START_OBJECT) {
                fieldName = currentFieldName;
                termsLookup = parseTermsLookup(parseContext, parser);
=======

                while ((token = parser.nextToken()) != XContentParser.Token.END_ARRAY) {
                    Object value = parser.objectBytes();
                    if (value == null) {
                        throw new ParsingException(parseContext, "No value specified for terms query");
                    }
                    terms.add(value);
                }
            } else if (token == XContentParser.Token.START_OBJECT) {
                fieldName = currentFieldName;
                while ((token = parser.nextToken()) != XContentParser.Token.END_OBJECT) {
                    if (token == XContentParser.Token.FIELD_NAME) {
                        currentFieldName = parser.currentName();
                    } else if (token.isValue()) {
                        if ("index".equals(currentFieldName)) {
                            lookupIndex = parser.text();
                        } else if ("type".equals(currentFieldName)) {
                            lookupType = parser.text();
                        } else if ("id".equals(currentFieldName)) {
                            lookupId = parser.text();
                        } else if ("path".equals(currentFieldName)) {
                            lookupPath = parser.text();
                        } else if ("routing".equals(currentFieldName)) {
                            lookupRouting = parser.textOrNull();
                        } else {
                            throw new ParsingException(parseContext, "[terms] query does not support [" + currentFieldName
                                    + "] within lookup element");
                        }
                    }
                }
                if (lookupType == null) {
                    throw new ParsingException(parseContext, "[terms] query lookup element requires specifying the type");
                }
                if (lookupId == null) {
                    throw new ParsingException(parseContext, "[terms] query lookup element requires specifying the id");
                }
                if (lookupPath == null) {
                    throw new ParsingException(parseContext, "[terms] query lookup element requires specifying the path");
                }
>>>>>>> c8d1f7aa
            } else if (token.isValue()) {
                if (parseContext.parseFieldMatcher().match(currentFieldName, EXECUTION_FIELD)) {
                    // ignore
                } else if (parseContext.parseFieldMatcher().match(currentFieldName, MIN_SHOULD_MATCH_FIELD)) {
                    if (minShouldMatch != null) {
                        throw new IllegalArgumentException("[" + currentFieldName + "] is not allowed in a filter context for the [" + TermsQueryBuilder.NAME + "] query");
                    }
                    minShouldMatch = parser.textOrNull();
                } else if ("boost".equals(currentFieldName)) {
                    boost = parser.floatValue();
                } else if (parseContext.parseFieldMatcher().match(currentFieldName, DISABLE_COORD_FIELD)) {
                    disableCoord = parser.booleanValue();
                } else if ("_name".equals(currentFieldName)) {
                    queryName = parser.text();
                } else {
                    throw new ParsingException(parseContext, "[terms] query does not support [" + currentFieldName + "]");
                }
            }
        }

        if (fieldName == null) {
<<<<<<< HEAD
            throw new QueryParsingException(parseContext, "terms query requires a field name, followed by array of terms or a document lookup specification");
=======
            throw new ParsingException(parseContext, "terms query requires a field name, followed by array of terms");
        }

        MappedFieldType fieldType = parseContext.fieldMapper(fieldName);
        if (fieldType != null) {
            fieldName = fieldType.names().indexName();
>>>>>>> c8d1f7aa
        }
        return new TermsQueryBuilder(fieldName, values, minShouldMatch, disableCoord, termsLookup)
                .boost(boost)
                .queryName(queryName);
    }

    private static List<Object> parseValues(QueryParseContext parseContext, XContentParser parser) throws IOException {
        List<Object> values = new ArrayList<>();
        XContentParser.Token token;
        while ((token = parser.nextToken()) != XContentParser.Token.END_ARRAY) {
            Object value = parser.objectBytes();
            if (value == null) {
                throw new QueryParsingException(parseContext, "No value specified for terms query");
            }
            values.add(value);
        }
        return values;
    }

    private static TermsLookup parseTermsLookup(QueryParseContext parseContext, XContentParser parser) throws IOException {
        TermsLookup termsLookup = new TermsLookup();
        XContentParser.Token token;
        String currentFieldName = null;
        while ((token = parser.nextToken()) != XContentParser.Token.END_OBJECT) {
            if (token == XContentParser.Token.FIELD_NAME) {
                currentFieldName = parser.currentName();
            } else if (token.isValue()) {
                if ("index".equals(currentFieldName)) {
                    termsLookup.index(parser.textOrNull());
                } else if ("type".equals(currentFieldName)) {
                    termsLookup.type(parser.text());
                } else if ("id".equals(currentFieldName)) {
                    termsLookup.id(parser.text());
                } else if ("routing".equals(currentFieldName)) {
                    termsLookup.routing(parser.textOrNull());
                } else if ("path".equals(currentFieldName)) {
                    termsLookup.path(parser.text());
                } else {
                    throw new QueryParsingException(parseContext, "[terms] query does not support [" + currentFieldName
                            + "] within lookup element");
                }
            }
        }
        if (termsLookup.type() == null) {
            throw new QueryParsingException(parseContext, "[terms] query lookup element requires specifying the type");
        }
        if (termsLookup.id() == null) {
            throw new QueryParsingException(parseContext, "[terms] query lookup element requires specifying the id");
        }
        if (termsLookup.path() == null) {
            throw new QueryParsingException(parseContext, "[terms] query lookup element requires specifying the path");
        }
        return termsLookup;
    }

    @Override
    public TermsQueryBuilder getBuilderPrototype() {
        return TermsQueryBuilder.PROTOTYPE;
    }
}<|MERGE_RESOLUTION|>--- conflicted
+++ resolved
@@ -50,11 +50,7 @@
     }
 
     @Override
-<<<<<<< HEAD
-    public QueryBuilder fromXContent(QueryParseContext parseContext) throws IOException, QueryParsingException {
-=======
-    public Query parse(QueryParseContext parseContext) throws IOException, ParsingException {
->>>>>>> c8d1f7aa
+    public QueryBuilder fromXContent(QueryParseContext parseContext) throws IOException {
         XContentParser parser = parseContext.parser();
 
         String fieldName = null;
@@ -78,52 +74,10 @@
                     throw new ParsingException(parseContext, "[terms] query does not support multiple fields");
                 }
                 fieldName = currentFieldName;
-<<<<<<< HEAD
                 values = parseValues(parseContext, parser);
             } else if (token == XContentParser.Token.START_OBJECT) {
                 fieldName = currentFieldName;
                 termsLookup = parseTermsLookup(parseContext, parser);
-=======
-
-                while ((token = parser.nextToken()) != XContentParser.Token.END_ARRAY) {
-                    Object value = parser.objectBytes();
-                    if (value == null) {
-                        throw new ParsingException(parseContext, "No value specified for terms query");
-                    }
-                    terms.add(value);
-                }
-            } else if (token == XContentParser.Token.START_OBJECT) {
-                fieldName = currentFieldName;
-                while ((token = parser.nextToken()) != XContentParser.Token.END_OBJECT) {
-                    if (token == XContentParser.Token.FIELD_NAME) {
-                        currentFieldName = parser.currentName();
-                    } else if (token.isValue()) {
-                        if ("index".equals(currentFieldName)) {
-                            lookupIndex = parser.text();
-                        } else if ("type".equals(currentFieldName)) {
-                            lookupType = parser.text();
-                        } else if ("id".equals(currentFieldName)) {
-                            lookupId = parser.text();
-                        } else if ("path".equals(currentFieldName)) {
-                            lookupPath = parser.text();
-                        } else if ("routing".equals(currentFieldName)) {
-                            lookupRouting = parser.textOrNull();
-                        } else {
-                            throw new ParsingException(parseContext, "[terms] query does not support [" + currentFieldName
-                                    + "] within lookup element");
-                        }
-                    }
-                }
-                if (lookupType == null) {
-                    throw new ParsingException(parseContext, "[terms] query lookup element requires specifying the type");
-                }
-                if (lookupId == null) {
-                    throw new ParsingException(parseContext, "[terms] query lookup element requires specifying the id");
-                }
-                if (lookupPath == null) {
-                    throw new ParsingException(parseContext, "[terms] query lookup element requires specifying the path");
-                }
->>>>>>> c8d1f7aa
             } else if (token.isValue()) {
                 if (parseContext.parseFieldMatcher().match(currentFieldName, EXECUTION_FIELD)) {
                     // ignore
@@ -145,16 +99,7 @@
         }
 
         if (fieldName == null) {
-<<<<<<< HEAD
-            throw new QueryParsingException(parseContext, "terms query requires a field name, followed by array of terms or a document lookup specification");
-=======
-            throw new ParsingException(parseContext, "terms query requires a field name, followed by array of terms");
-        }
-
-        MappedFieldType fieldType = parseContext.fieldMapper(fieldName);
-        if (fieldType != null) {
-            fieldName = fieldType.names().indexName();
->>>>>>> c8d1f7aa
+            throw new ParsingException(parseContext, "terms query requires a field name, followed by array of terms or a document lookup specification");
         }
         return new TermsQueryBuilder(fieldName, values, minShouldMatch, disableCoord, termsLookup)
                 .boost(boost)
@@ -167,7 +112,7 @@
         while ((token = parser.nextToken()) != XContentParser.Token.END_ARRAY) {
             Object value = parser.objectBytes();
             if (value == null) {
-                throw new QueryParsingException(parseContext, "No value specified for terms query");
+                throw new ParsingException(parseContext, "No value specified for terms query");
             }
             values.add(value);
         }
@@ -193,19 +138,19 @@
                 } else if ("path".equals(currentFieldName)) {
                     termsLookup.path(parser.text());
                 } else {
-                    throw new QueryParsingException(parseContext, "[terms] query does not support [" + currentFieldName
+                    throw new ParsingException(parseContext, "[terms] query does not support [" + currentFieldName
                             + "] within lookup element");
                 }
             }
         }
         if (termsLookup.type() == null) {
-            throw new QueryParsingException(parseContext, "[terms] query lookup element requires specifying the type");
+            throw new ParsingException(parseContext, "[terms] query lookup element requires specifying the type");
         }
         if (termsLookup.id() == null) {
-            throw new QueryParsingException(parseContext, "[terms] query lookup element requires specifying the id");
+            throw new ParsingException(parseContext, "[terms] query lookup element requires specifying the id");
         }
         if (termsLookup.path() == null) {
-            throw new QueryParsingException(parseContext, "[terms] query lookup element requires specifying the path");
+            throw new ParsingException(parseContext, "[terms] query lookup element requires specifying the path");
         }
         return termsLookup;
     }
