/*
 * Licensed to Elasticsearch under one or more contributor
 * license agreements. See the NOTICE file distributed with
 * this work for additional information regarding copyright
 * ownership. Elasticsearch licenses this file to you under
 * the Apache License, Version 2.0 (the "License"); you may
 * not use this file except in compliance with the License.
 * You may obtain a copy of the License at
 *
 *    http://www.apache.org/licenses/LICENSE-2.0
 *
 * Unless required by applicable law or agreed to in writing,
 * software distributed under the License is distributed on an
 * "AS IS" BASIS, WITHOUT WARRANTIES OR CONDITIONS OF ANY
 * KIND, either express or implied.  See the License for the
 * specific language governing permissions and limitations
 * under the License.
 */

package org.elasticsearch.common.cli;

import java.io.BufferedReader;
import java.io.Console;
import java.io.IOException;
import java.io.InputStreamReader;
import java.io.PrintWriter;
<<<<<<< HEAD
import java.io.Writer;
=======
>>>>>>> 0b0a2513
import java.nio.charset.Charset;

import org.elasticsearch.common.SuppressForbidden;

/**
 * A Terminal wraps access to reading input and writing output for a cli.
 *
 * The available methods are similar to those of {@link Console}, with the ability
 * to read either normal text or a password, and the ability to print a line
 * of text. Printing is also gated by the {@link Verbosity} of the terminal,
 * which allows {@link #println(Verbosity,String)} calls which act like a logger,
 * only actually printing if the verbosity level of the terminal is above
 * the verbosity of the message.
*/
public abstract class Terminal {

    /** The default terminal implementation, which will be a console if available, or stdout/stderr if not. */
    public static final Terminal DEFAULT = ConsoleTerminal.isSupported() ? new ConsoleTerminal() : new SystemTerminal();

    /** Defines the available verbosity levels of messages to be printed. */
    public enum Verbosity {
        SILENT, /* always printed */
        NORMAL, /* printed when no options are given to cli */
        VERBOSE /* printed only when cli is passed verbose option */
    }

    /** The current verbosity for the terminal, defaulting to {@link Verbosity#NORMAL}. */
    private Verbosity verbosity = Verbosity.NORMAL;

    /** The newline used when calling println. */
    private final String lineSeparator;

    protected Terminal(String lineSeparator) {
        this.lineSeparator = lineSeparator;
    }

    /** Sets the verbosity of the terminal. */
    public void setVerbosity(Verbosity verbosity) {
        this.verbosity = verbosity;
    }

    /** Reads clear text from the terminal input. See {@link Console#readLine()}. */
    public abstract String readText(String prompt);

    /** Reads password text from the terminal input. See {@link Console#readPassword()}}. */
    public abstract char[] readSecret(String prompt);

    /** Returns a Writer which can be used to write to the terminal directly. */
    public abstract PrintWriter getWriter();
<<<<<<< HEAD

    /** Print a message directly to the terminal. */
    protected abstract void doPrint(String msg);
=======
>>>>>>> 0b0a2513

    /** Prints a line to the terminal at {@link Verbosity#NORMAL} verbosity level. */
    public final void println(String msg) {
        println(Verbosity.NORMAL, msg);
    }

    /** Prints a line to the terminal at {@code verbosity} level. */
    public final void println(Verbosity verbosity, String msg) {
        if (this.verbosity.ordinal() >= verbosity.ordinal()) {
            getWriter().print(msg + lineSeparator);
            getWriter().flush();
        }
    }

    private static class ConsoleTerminal extends Terminal {

        private static final Console console = System.console();

        ConsoleTerminal() {
            super(System.lineSeparator());
        }

        static boolean isSupported() {
            return console != null;
        }

        @Override
        public PrintWriter getWriter() {
            return console.writer();
<<<<<<< HEAD
        }

        @Override
        public void doPrint(String msg) {
            console.printf("%s", msg);
            console.flush();
=======
>>>>>>> 0b0a2513
        }

        @Override
        public String readText(String prompt) {
            return console.readLine("%s", prompt);
        }

        @Override
        public char[] readSecret(String prompt) {
            return console.readPassword("%s", prompt);
        }
    }

    private static class SystemTerminal extends Terminal {

<<<<<<< HEAD
        private static final PrintWriter writer = new PrintWriter(System.out);
=======
        private final PrintWriter writer = newWriter();

        SystemTerminal() {
            super(System.lineSeparator());
        }

        @SuppressForbidden(reason = "Writer for System.out")
        private static PrintWriter newWriter() {
            return new PrintWriter(System.out);
        }
>>>>>>> 0b0a2513

        @Override
        public PrintWriter getWriter() {
            return writer;
        }

        @Override
        public PrintWriter getWriter() {
            return writer;
        }

        @Override
        public String readText(String text) {
            getWriter().print(text);
            BufferedReader reader = new BufferedReader(new InputStreamReader(System.in, Charset.defaultCharset()));
            try {
                return reader.readLine();
            } catch (IOException ioe) {
                throw new RuntimeException(ioe);
            }
        }

        @Override
        public char[] readSecret(String text) {
            return readText(text).toCharArray();
        }
    }
}<|MERGE_RESOLUTION|>--- conflicted
+++ resolved
@@ -24,10 +24,6 @@
 import java.io.IOException;
 import java.io.InputStreamReader;
 import java.io.PrintWriter;
-<<<<<<< HEAD
-import java.io.Writer;
-=======
->>>>>>> 0b0a2513
 import java.nio.charset.Charset;
 
 import org.elasticsearch.common.SuppressForbidden;
@@ -77,12 +73,6 @@
 
     /** Returns a Writer which can be used to write to the terminal directly. */
     public abstract PrintWriter getWriter();
-<<<<<<< HEAD
-
-    /** Print a message directly to the terminal. */
-    protected abstract void doPrint(String msg);
-=======
->>>>>>> 0b0a2513
 
     /** Prints a line to the terminal at {@link Verbosity#NORMAL} verbosity level. */
     public final void println(String msg) {
@@ -112,15 +102,6 @@
         @Override
         public PrintWriter getWriter() {
             return console.writer();
-<<<<<<< HEAD
-        }
-
-        @Override
-        public void doPrint(String msg) {
-            console.printf("%s", msg);
-            console.flush();
-=======
->>>>>>> 0b0a2513
         }
 
         @Override
@@ -136,10 +117,7 @@
 
     private static class SystemTerminal extends Terminal {
 
-<<<<<<< HEAD
-        private static final PrintWriter writer = new PrintWriter(System.out);
-=======
-        private final PrintWriter writer = newWriter();
+        private static final PrintWriter writer = newWriter();
 
         SystemTerminal() {
             super(System.lineSeparator());
@@ -148,12 +126,6 @@
         @SuppressForbidden(reason = "Writer for System.out")
         private static PrintWriter newWriter() {
             return new PrintWriter(System.out);
-        }
->>>>>>> 0b0a2513
-
-        @Override
-        public PrintWriter getWriter() {
-            return writer;
         }
 
         @Override
