# CHANGELOG
All notable changes to this project are documented in this file.

The format is based on [Keep a Changelog](https://keepachangelog.com/en/1.0.0/), and this project adheres to [Semantic Versioning](https://semver.org/spec/v2.0.0.html). See the [CONTRIBUTING guide](./CONTRIBUTING.md#Changelog) for instructions on how to add changelog entries.

## [Unreleased 3.0]
### Added
- Support for HTTP/2 (server-side) ([#3847](https://github.com/opensearch-project/OpenSearch/pull/3847))
- Add getter for path field in NestedQueryBuilder ([#4636](https://github.com/opensearch-project/OpenSearch/pull/4636))
- Allow mmap to use new JDK-19 preview APIs in Apache Lucene 9.4+ ([#5151](https://github.com/opensearch-project/OpenSearch/pull/5151))

### Dependencies
- Bump `log4j-core` from 2.18.0 to 2.19.0
- Bump `forbiddenapis` from 3.3 to 3.4
- Bump `avro` from 1.11.0 to 1.11.1
- Bump `woodstox-core` from 6.3.0 to 6.3.1
- Bump `xmlbeans` from 5.1.0 to 5.1.1 ([#4354](https://github.com/opensearch-project/OpenSearch/pull/4354))
- Bump `azure-storage-common` from 12.18.0 to 12.18.1 ([#4164](https://github.com/opensearch-project/OpenSearch/pull/4664))
- Bump `org.gradle.test-retry` from 1.4.0 to 1.4.1 ([#4411](https://github.com/opensearch-project/OpenSearch/pull/4411))
- Bump `reactor-netty-core` from 1.0.19 to 1.0.22 ([#4447](https://github.com/opensearch-project/OpenSearch/pull/4447))
- Bump `reactive-streams` from 1.0.3 to 1.0.4 ([#4488](https://github.com/opensearch-project/OpenSearch/pull/4488))
- Bump `reactor-core` from 3.4.23 to 3.5.1 ([#5604](https://github.com/opensearch-project/OpenSearch/pull/5604))
- Bump `jempbox` from 1.8.16 to 1.8.17 ([#4550](https://github.com/opensearch-project/OpenSearch/pull/4550))
- Bump `spock-core` from 2.1-groovy-3.0 to 2.3-groovy-3.0 ([#5315](https://github.com/opensearch-project/OpenSearch/pull/5315))
- Update to Gradle 7.6 and JDK-19 ([#4973](https://github.com/opensearch-project/OpenSearch/pull/4973))
- Update Apache Lucene to 9.5.0-snapshot-d5cef1c ([#5570](https://github.com/opensearch-project/OpenSearch/pull/5570))
- Bump `maven-model` from 3.6.2 to 3.8.6 ([#5599](https://github.com/opensearch-project/OpenSearch/pull/5599))
- Bump `maxmind-db` from 2.1.0 to 3.0.0 ([#5601](https://github.com/opensearch-project/OpenSearch/pull/5601))
- Bump `protobuf-java` from 3.21.11 to 3.21.12 ([#5603](https://github.com/opensearch-project/OpenSearch/pull/5603))
- Bump `wiremock-jre8-standalone` from 2.33.2 to 2.35.0
- Bump `gson` from 2.10 to 2.10.1
- Bump `json-schema-validator` from 1.0.73 to 1.0.76
- Bump `jna` from 5.11.0 to 5.13.0
- Bump `joni` from 2.1.44 to 2.1.45
- Bump `commons-io:commons-io` from 2.7 to 2.11.0
- Bump `org.jruby.joni:joni` from 2.1.45 to 2.1.48
<<<<<<< HEAD
- Bumps `org.jboss.resteasy:resteasy-jackson2-provider` from 3.0.19.Final to 6.2.2.Final
=======
- Bump `io.projectreactor.netty:reactor-netty` from 1.1.3 to 1.1.4
- Bump `com.google.code.gson:gson` from 2.10 to 2.10.1
- Bump `com.maxmind.geoip2:geoip2` from 4.0.0 to 4.0.1
- Bump `com.networknt:json-schema-validator` from 1.0.76 to 1.0.78
>>>>>>> a25f9744

### Changed
- [CCR] Add getHistoryOperationsFromTranslog method to fetch the history snapshot from translogs ([#3948](https://github.com/opensearch-project/OpenSearch/pull/3948))
- Relax visibility of the HTTP_CHANNEL_KEY and HTTP_SERVER_CHANNEL_KEY to make it possible for the plugins to access associated Netty4HttpChannel / Netty4HttpServerChannel instance ([#4638](https://github.com/opensearch-project/OpenSearch/pull/4638))
- Migrate client transports to Apache HttpClient / Core 5.x ([#4459](https://github.com/opensearch-project/OpenSearch/pull/4459))
- Change http code on create index API with bad input raising NotXContentException from 500 to 400 ([#4773](https://github.com/opensearch-project/OpenSearch/pull/4773))
- Change http code for DecommissioningFailedException from 500 to 400 ([#5283](https://github.com/opensearch-project/OpenSearch/pull/5283))
- Improve summary error message for invalid setting updates ([#4792](https://github.com/opensearch-project/OpenSearch/pull/4792))

### Deprecated

### Removed
- Remove deprecated code to add node name into log pattern of log4j property file ([#4568](https://github.com/opensearch-project/OpenSearch/pull/4568))
- Unused object and import within TransportClusterAllocationExplainAction ([#4639](https://github.com/opensearch-project/OpenSearch/pull/4639))
- Remove LegacyESVersion.V_7_0_* and V_7_1_* Constants ([#2768](https://https://github.com/opensearch-project/OpenSearch/pull/2768))
- Remove LegacyESVersion.V_7_2_ and V_7_3_ Constants ([#4702](https://github.com/opensearch-project/OpenSearch/pull/4702))
- Always auto release the flood stage block ([#4703](https://github.com/opensearch-project/OpenSearch/pull/4703))
- Remove LegacyESVersion.V_7_4_ and V_7_5_ Constants ([#4704](https://github.com/opensearch-project/OpenSearch/pull/4704))
- Remove Legacy Version support from Snapshot/Restore Service ([#4728](https://github.com/opensearch-project/OpenSearch/pull/4728))
- Remove deprecated serialization logic from pipeline aggs ([#4847](https://github.com/opensearch-project/OpenSearch/pull/4847))
- Remove unused private methods ([#4926](https://github.com/opensearch-project/OpenSearch/pull/4926))
- Remove LegacyESVersion.V_7_8_ and V_7_9_ Constants ([#4855](https://github.com/opensearch-project/OpenSearch/pull/4855))
- Remove LegacyESVersion.V_7_6_ and V_7_7_ Constants ([#4837](https://github.com/opensearch-project/OpenSearch/pull/4837))
- Remove LegacyESVersion.V_7_10_ Constants ([#5018](https://github.com/opensearch-project/OpenSearch/pull/5018))
- Remove Version.V_1_ Constants ([#5021](https://github.com/opensearch-project/OpenSearch/pull/5021))

### Fixed
- Fix 'org.apache.hc.core5.http.ParseException: Invalid protocol version' under JDK 16+ ([#4827](https://github.com/opensearch-project/OpenSearch/pull/4827))
- Fix compression support for h2c protocol ([#4944](https://github.com/opensearch-project/OpenSearch/pull/4944))
- Support OpenSSL Provider with default Netty allocator ([#5460](https://github.com/opensearch-project/OpenSearch/pull/5460))
- Added depth check in doc parser for deep nested document ([#5199](https://github.com/opensearch-project/OpenSearch/pull/5199))

### Security

## [Unreleased 2.x]
### Added
- Add GeoTile and GeoHash Grid aggregations on GeoShapes. ([#5589](https://github.com/opensearch-project/OpenSearch/pull/5589))
- Disallow multiple data paths for search nodes ([#6427](https://github.com/opensearch-project/OpenSearch/pull/6427))
- [Segment Replication] Allocation and rebalancing based on average primary shard count per index ([#6422](https://github.com/opensearch-project/OpenSearch/pull/6422))

### Dependencies
- Bump `org.apache.logging.log4j:log4j-core` from 2.18.0 to 2.20.0 ([#6490](https://github.com/opensearch-project/OpenSearch/pull/6490))
- Bump `com.azure:azure-storage-common` from 12.19.3 to 12.20.0 ([#6492](https://github.com/opensearch-project/OpenSearch/pull/6492)
- Bump `snakeyaml` from 1.33 to 2.0 ([#6511](https://github.com/opensearch-project/OpenSearch/pull/6511))

### Changed
- Require MediaType in Strings.toString API ([#6009](https://github.com/opensearch-project/OpenSearch/pull/6009))
- [Refactor] XContent base classes from xcontent to core library ([#5902](https://github.com/opensearch-project/OpenSearch/pull/5902))

### Deprecated

### Removed

### Fixed

### Security

[Unreleased 3.0]: https://github.com/opensearch-project/OpenSearch/compare/2.x...HEAD
[Unreleased 2.x]: https://github.com/opensearch-project/OpenSearch/compare/2.5...2.x<|MERGE_RESOLUTION|>--- conflicted
+++ resolved
@@ -34,14 +34,11 @@
 - Bump `joni` from 2.1.44 to 2.1.45
 - Bump `commons-io:commons-io` from 2.7 to 2.11.0
 - Bump `org.jruby.joni:joni` from 2.1.45 to 2.1.48
-<<<<<<< HEAD
-- Bumps `org.jboss.resteasy:resteasy-jackson2-provider` from 3.0.19.Final to 6.2.2.Final
-=======
 - Bump `io.projectreactor.netty:reactor-netty` from 1.1.3 to 1.1.4
 - Bump `com.google.code.gson:gson` from 2.10 to 2.10.1
 - Bump `com.maxmind.geoip2:geoip2` from 4.0.0 to 4.0.1
 - Bump `com.networknt:json-schema-validator` from 1.0.76 to 1.0.78
->>>>>>> a25f9744
+- Bumps `org.jboss.resteasy:resteasy-jackson2-provider` from 3.0.19.Final to 6.2.2.Final
 
 ### Changed
 - [CCR] Add getHistoryOperationsFromTranslog method to fetch the history snapshot from translogs ([#3948](https://github.com/opensearch-project/OpenSearch/pull/3948))
